<!DOCTYPE HTML PUBLIC "-//W3C//DTD HTML 4.0 Transitional//EN">

<html lang="en">
    <head>
   		<!-- Google tag (gtag.js) -->
		<script async src="https://www.googletagmanager.com/gtag/js?id=G-J4222H8D03"></script>
		<script>
		  window.dataLayer = window.dataLayer || [];
		  function gtag(){dataLayer.push(arguments);}
		  gtag('js', new Date());

		  gtag('config', 'G-J4222H8D03');
		</script>
        <meta charset="utf-8" />
        <title>
            MAS352 / 61023
        </title>
		<link rel="stylesheet" href="content.css">
    </head>
	
    <body>
        
        <center>
            <h1>MAS352/61023 - Stochastic Processes and Financial Mathematics</h1>
        </center>
		
		
<!-- TradingView Widget BEGIN -->
  <div class="tradingview-widget-container" id="tradingview_ce8a1"></div>
  <div class="tradingview-widget-copyright"><a href="https://www.tradingview.com/symbols/CURRENCYCOM-UK100/" rel="noopener" target="_blank"><span class="blue-text">UK100 Chart</span></a> by TradingView</div>
  <script type="text/javascript" src="https://s3.tradingview.com/tv.js"></script>
  <script type="text/javascript">
  new TradingView.widget(
  {
  "width": "100%",
  "height": "100%",
  "symbol": "UK100",
  "timezone": "Europe/London",
  "theme": "light",
  "style": "2",
  "locale": "en",
  "toolbar_bg": "#f1f3f6",
  "enable_publishing": false,
  "hide_top_toolbar": true,
  "range": "12M",
  "allow_symbol_change": true,
  "save_image": false,
  "container_id": "tradingview_ce8a1"
}
  );
  </script>
<!-- TradingView Widget END -->

        <p class="parblock">
            This is the course web page for MAS352 and MAS61023, known collectively as MASx52. <br>
            To contact the lecturer: <a href=r.n.stephenson@sheffield.ac.uk>r.n.stephenson@sheffield.ac.uk</a> (semester 1), <a href=mailto:n.p.freeman@sheffield.ac.uk>n.p.freeman@sheffield.ac.uk</a> (semester 2)
        </p>

        <hr width=70%>

		<div class="parblock">

        <p><b>Lectures</b> are at 9am on Mondays and 11am on Thursdays, both in LT E in the Hicks building.</p>

        <p><b>Exercises and solutions</b> can be found inside the lecture notes (below).</p>

        <p><b>Assignments</b> will be set in lectures, three times per semester, to be handed in, marked and also returned in lectures.</p>

<<<<<<< HEAD
        <p><b>Office hours</b> are at 1.30-3 on Fridays in room 18 on floor I of the Hicks building. You may simply turn up, but priority will be given to those who 
		<a href=https://calendar.app.google/RXBCj4GRFZkmLLLr6>book a time</a>.
=======
        <p><b>Office hours</b> are at 10-11 on Mondays in room 20 on floor I of the Hicks building. You may simply turn up, but priority will be given to those who 
		<a href=https://calendar.google.com/calendar/u/0/appointments/schedules/AcZssZ14Kw7cdiiJSLHSINWFyFMfP6CBNs2WhNdyZtx8VW6boi2phIMer-3yymYnN-_rwpgAthYq2NXw>book a time</a>.
>>>>>>> bca3845d
		If those times are not possible for you, please email to arrange a convenient time. 
		Please bring your (incomplete!) solutions to problem sets and/or questions from the lecture notes.
		</p>
		
		</div>
		
        <hr width=70%>

		<div class="parblock">
        
		<p>
			Lectures will use the blackboard, and occasionally slides. 
            Please bring your copy of notes to lectures, for reference and annotation.		
		</p>
		<p>
			<a href="notes_1.pdf">Lecture notes (part 1)</a>, also containing exercises and solutions.<br>
			<a href="notes_2.pdf">Lecture notes (part 2)</a>, also containing exercises and solutions.<br>
			<a href="html/Introduction.html", target="_blank">Web-page version of lecture notes (part 1)</a>, with identical content to the pdf.<br>
			<a href="html/The-transition-continuous-time.html">Web-page version of lectures notes (part 2)</a>, with identical content to the pdf.<br>
			<!--Important note for 2022/23: due to industrial action, greyed out segments (see the pdf) will not be lectured, and will not be examinable.<br>-->
			
        </p>

		<!--<p>
			<a href="typos.html"> Typos </a> that have been found and fixed.
		</p>-->
		
		<p>
			<a href="assignment_1.pdf">Assignment 1</a>,  <a href="assignment_1_solutions.pdf">Solutions</a><br>  
            <a href="assignment_2.pdf">Assignment 2</a>,   <a href="assignment_2_solutions.pdf">Solutions</a><br> 
            <a href="assignment_3.pdf">Assignment 3</a>,   <a href="assignment_3_solutions.pdf">Solutions</a><br>   
<<<<<<< HEAD
            <a href="assignment_4.pdf">Assignment 4</a>,   <a href="assignment_4_solutions.pdf">Solutions</a><br>            
            <a href="assignment_5.pdf">Assignment 5</a>,   <!--<a href="assignment_5_solutions.pdf">Solutions</a><br> -->
=======
            <a href="assignment_4.pdf">Assignment 4</a>,   <a href="assignment_4_solutions.pdf">Solutions</a><br> <!--           
            <a href="assignment_5.pdf">Assignment 5</a>,   <a href="assignment_5_solutions.pdf">Solutions</a><br> -->
>>>>>>> bca3845d
        </p>

		</div>
		
        <hr width=70%>

		<div class="parblock">
		
		<p>
			<p>
			<a href="formula_sheet.pdf"> Formula sheet</a>, available in the exam, also appears within the appendices of the lecture notes.
			</p>
			
			<b> MAS352 assessment: </b> <br>
			The course is assessed via a single exam, in the summer sitting. <br>
			<a href="https://drive.google.com/drive/folders/1H1feW5Me_5QSMB3TBNuK9iJp3ao6uF1K?usp=share_link" target="_blank">Past exam papers</a> and solutions for MAS352.<br> 
			<p>

			<p>			
			The exam lasts 3 hours, and the rubric reads:<br>
			<i>
				"Candidates should attempt ALL questions. 
				The maximum marks for the various parts of the questions are indicated. 
				The paper will be marked out of 85."
			</i>
			</p>
			
			<b> MAS61023 assessment: </b> <br>
			There will be an online test, to be completed during January [exact dates TBA] (<i>not</i> part of the formally scheduled January exam period), worth 15% of the final mark.<br>
			The remaining 85% comes from a single exam in the summer sitting. <br>			
			<br>
			<a href="https://drive.google.com/drive/folders/1xuCePbD_0iRzIXDU6XpWUh4-hmVukK5t?usp=share_link" target="_blank">Past (summer) exam papers</a> and solutions for MAS61023.<br>
			Prior to 2023/24, MAS61023 was known as MAS452 and MAS6052. <br>
			The new course contains some sections on random walks and related topics that were not previously included.<br>		

			<p>			
			The summer exam lasts 3 hours, and the rubric reads:<br>
			<i>
				"Candidates should attempt ALL questions. 
				The maximum marks for the various parts of the questions are indicated. 
				The paper will be marked out of 85."
			</i>
		</p>

        <hr width=70%>

        <p>
			First/second year probability and analysis <a href="notes_0.pdf">revision notes</a>.<br>
			<a href="https://vle.shef.ac.uk/ultra/courses/_109612_1/cl/outline" target="_blank">VLE pages (Blackboard)</a>
		</p>
		
		</div>
               
    </body>
</html>
<|MERGE_RESOLUTION|>--- conflicted
+++ resolved
@@ -1,168 +1,158 @@
-<!DOCTYPE HTML PUBLIC "-//W3C//DTD HTML 4.0 Transitional//EN">
-
-<html lang="en">
-    <head>
-   		<!-- Google tag (gtag.js) -->
-		<script async src="https://www.googletagmanager.com/gtag/js?id=G-J4222H8D03"></script>
-		<script>
-		  window.dataLayer = window.dataLayer || [];
-		  function gtag(){dataLayer.push(arguments);}
-		  gtag('js', new Date());
-
-		  gtag('config', 'G-J4222H8D03');
-		</script>
-        <meta charset="utf-8" />
-        <title>
-            MAS352 / 61023
-        </title>
-		<link rel="stylesheet" href="content.css">
-    </head>
-	
-    <body>
-        
-        <center>
-            <h1>MAS352/61023 - Stochastic Processes and Financial Mathematics</h1>
-        </center>
-		
-		
-<!-- TradingView Widget BEGIN -->
-  <div class="tradingview-widget-container" id="tradingview_ce8a1"></div>
-  <div class="tradingview-widget-copyright"><a href="https://www.tradingview.com/symbols/CURRENCYCOM-UK100/" rel="noopener" target="_blank"><span class="blue-text">UK100 Chart</span></a> by TradingView</div>
-  <script type="text/javascript" src="https://s3.tradingview.com/tv.js"></script>
-  <script type="text/javascript">
-  new TradingView.widget(
-  {
-  "width": "100%",
-  "height": "100%",
-  "symbol": "UK100",
-  "timezone": "Europe/London",
-  "theme": "light",
-  "style": "2",
-  "locale": "en",
-  "toolbar_bg": "#f1f3f6",
-  "enable_publishing": false,
-  "hide_top_toolbar": true,
-  "range": "12M",
-  "allow_symbol_change": true,
-  "save_image": false,
-  "container_id": "tradingview_ce8a1"
-}
-  );
-  </script>
-<!-- TradingView Widget END -->
-
-        <p class="parblock">
-            This is the course web page for MAS352 and MAS61023, known collectively as MASx52. <br>
-            To contact the lecturer: <a href=r.n.stephenson@sheffield.ac.uk>r.n.stephenson@sheffield.ac.uk</a> (semester 1), <a href=mailto:n.p.freeman@sheffield.ac.uk>n.p.freeman@sheffield.ac.uk</a> (semester 2)
-        </p>
-
-        <hr width=70%>
-
-		<div class="parblock">
-
-        <p><b>Lectures</b> are at 9am on Mondays and 11am on Thursdays, both in LT E in the Hicks building.</p>
-
-        <p><b>Exercises and solutions</b> can be found inside the lecture notes (below).</p>
-
-        <p><b>Assignments</b> will be set in lectures, three times per semester, to be handed in, marked and also returned in lectures.</p>
-
-<<<<<<< HEAD
-        <p><b>Office hours</b> are at 1.30-3 on Fridays in room 18 on floor I of the Hicks building. You may simply turn up, but priority will be given to those who 
-		<a href=https://calendar.app.google/RXBCj4GRFZkmLLLr6>book a time</a>.
-=======
-        <p><b>Office hours</b> are at 10-11 on Mondays in room 20 on floor I of the Hicks building. You may simply turn up, but priority will be given to those who 
-		<a href=https://calendar.google.com/calendar/u/0/appointments/schedules/AcZssZ14Kw7cdiiJSLHSINWFyFMfP6CBNs2WhNdyZtx8VW6boi2phIMer-3yymYnN-_rwpgAthYq2NXw>book a time</a>.
->>>>>>> bca3845d
-		If those times are not possible for you, please email to arrange a convenient time. 
-		Please bring your (incomplete!) solutions to problem sets and/or questions from the lecture notes.
-		</p>
-		
-		</div>
-		
-        <hr width=70%>
-
-		<div class="parblock">
-        
-		<p>
-			Lectures will use the blackboard, and occasionally slides. 
-            Please bring your copy of notes to lectures, for reference and annotation.		
-		</p>
-		<p>
-			<a href="notes_1.pdf">Lecture notes (part 1)</a>, also containing exercises and solutions.<br>
-			<a href="notes_2.pdf">Lecture notes (part 2)</a>, also containing exercises and solutions.<br>
-			<a href="html/Introduction.html", target="_blank">Web-page version of lecture notes (part 1)</a>, with identical content to the pdf.<br>
-			<a href="html/The-transition-continuous-time.html">Web-page version of lectures notes (part 2)</a>, with identical content to the pdf.<br>
-			<!--Important note for 2022/23: due to industrial action, greyed out segments (see the pdf) will not be lectured, and will not be examinable.<br>-->
-			
-        </p>
-
-		<!--<p>
-			<a href="typos.html"> Typos </a> that have been found and fixed.
-		</p>-->
-		
-		<p>
-			<a href="assignment_1.pdf">Assignment 1</a>,  <a href="assignment_1_solutions.pdf">Solutions</a><br>  
-            <a href="assignment_2.pdf">Assignment 2</a>,   <a href="assignment_2_solutions.pdf">Solutions</a><br> 
-            <a href="assignment_3.pdf">Assignment 3</a>,   <a href="assignment_3_solutions.pdf">Solutions</a><br>   
-<<<<<<< HEAD
-            <a href="assignment_4.pdf">Assignment 4</a>,   <a href="assignment_4_solutions.pdf">Solutions</a><br>            
-            <a href="assignment_5.pdf">Assignment 5</a>,   <!--<a href="assignment_5_solutions.pdf">Solutions</a><br> -->
-=======
-            <a href="assignment_4.pdf">Assignment 4</a>,   <a href="assignment_4_solutions.pdf">Solutions</a><br> <!--           
-            <a href="assignment_5.pdf">Assignment 5</a>,   <a href="assignment_5_solutions.pdf">Solutions</a><br> -->
->>>>>>> bca3845d
-        </p>
-
-		</div>
-		
-        <hr width=70%>
-
-		<div class="parblock">
-		
-		<p>
-			<p>
-			<a href="formula_sheet.pdf"> Formula sheet</a>, available in the exam, also appears within the appendices of the lecture notes.
-			</p>
-			
-			<b> MAS352 assessment: </b> <br>
-			The course is assessed via a single exam, in the summer sitting. <br>
-			<a href="https://drive.google.com/drive/folders/1H1feW5Me_5QSMB3TBNuK9iJp3ao6uF1K?usp=share_link" target="_blank">Past exam papers</a> and solutions for MAS352.<br> 
-			<p>
-
-			<p>			
-			The exam lasts 3 hours, and the rubric reads:<br>
-			<i>
-				"Candidates should attempt ALL questions. 
-				The maximum marks for the various parts of the questions are indicated. 
-				The paper will be marked out of 85."
-			</i>
-			</p>
-			
-			<b> MAS61023 assessment: </b> <br>
-			There will be an online test, to be completed during January [exact dates TBA] (<i>not</i> part of the formally scheduled January exam period), worth 15% of the final mark.<br>
-			The remaining 85% comes from a single exam in the summer sitting. <br>			
-			<br>
-			<a href="https://drive.google.com/drive/folders/1xuCePbD_0iRzIXDU6XpWUh4-hmVukK5t?usp=share_link" target="_blank">Past (summer) exam papers</a> and solutions for MAS61023.<br>
-			Prior to 2023/24, MAS61023 was known as MAS452 and MAS6052. <br>
-			The new course contains some sections on random walks and related topics that were not previously included.<br>		
-
-			<p>			
-			The summer exam lasts 3 hours, and the rubric reads:<br>
-			<i>
-				"Candidates should attempt ALL questions. 
-				The maximum marks for the various parts of the questions are indicated. 
-				The paper will be marked out of 85."
-			</i>
-		</p>
-
-        <hr width=70%>
-
-        <p>
-			First/second year probability and analysis <a href="notes_0.pdf">revision notes</a>.<br>
-			<a href="https://vle.shef.ac.uk/ultra/courses/_109612_1/cl/outline" target="_blank">VLE pages (Blackboard)</a>
-		</p>
-		
-		</div>
-               
-    </body>
-</html>
+<!DOCTYPE HTML PUBLIC "-//W3C//DTD HTML 4.0 Transitional//EN">
+
+<html lang="en">
+    <head>
+   		<!-- Google tag (gtag.js) -->
+		<script async src="https://www.googletagmanager.com/gtag/js?id=G-J4222H8D03"></script>
+		<script>
+		  window.dataLayer = window.dataLayer || [];
+		  function gtag(){dataLayer.push(arguments);}
+		  gtag('js', new Date());
+
+		  gtag('config', 'G-J4222H8D03');
+		</script>
+        <meta charset="utf-8" />
+        <title>
+            MAS352 / 61023
+        </title>
+		<link rel="stylesheet" href="content.css">
+    </head>
+	
+    <body>
+        
+        <center>
+            <h1>MAS352/61023 - Stochastic Processes and Financial Mathematics</h1>
+        </center>
+		
+		
+<!-- TradingView Widget BEGIN -->
+  <div class="tradingview-widget-container" id="tradingview_ce8a1"></div>
+  <div class="tradingview-widget-copyright"><a href="https://www.tradingview.com/symbols/CURRENCYCOM-UK100/" rel="noopener" target="_blank"><span class="blue-text">UK100 Chart</span></a> by TradingView</div>
+  <script type="text/javascript" src="https://s3.tradingview.com/tv.js"></script>
+  <script type="text/javascript">
+  new TradingView.widget(
+  {
+  "width": "100%",
+  "height": "100%",
+  "symbol": "UK100",
+  "timezone": "Europe/London",
+  "theme": "light",
+  "style": "2",
+  "locale": "en",
+  "toolbar_bg": "#f1f3f6",
+  "enable_publishing": false,
+  "hide_top_toolbar": true,
+  "range": "12M",
+  "allow_symbol_change": true,
+  "save_image": false,
+  "container_id": "tradingview_ce8a1"
+}
+  );
+  </script>
+<!-- TradingView Widget END -->
+
+        <p class="parblock">
+            This is the course web page for MAS352 and MAS61023, known collectively as MASx52. <br>
+            To contact the lecturer: <a href=r.n.stephenson@sheffield.ac.uk>r.n.stephenson@sheffield.ac.uk</a> (semester 1), <a href=mailto:n.p.freeman@sheffield.ac.uk>n.p.freeman@sheffield.ac.uk</a> (semester 2)
+        </p>
+
+        <hr width=70%>
+
+		<div class="parblock">
+
+        <p><b>Lectures</b> are at 9am on Mondays and 11am on Thursdays, both in LT E in the Hicks building.</p>
+
+        <p><b>Exercises and solutions</b> can be found inside the lecture notes (below).</p>
+
+        <p><b>Assignments</b> will be set in lectures, three times per semester, to be handed in, marked and also returned in lectures.</p>
+
+        <p><b>Office hours</b> are at 2-4 on Thursdays in room 20 on floor I of the Hicks building. You may simply turn up, but priority will be given to those who 
+		<a href=https://calendar.google.com/calendar/u/0/appointments/schedules/AcZssZ14Kw7cdiiJSLHSINWFyFMfP6CBNs2WhNdyZtx8VW6boi2phIMer-3yymYnN-_rwpgAthYq2NXw>book a time</a>.
+		If those times are not possible for you, please email to arrange a convenient time. 
+		Please bring your (incomplete!) solutions to problem sets and/or questions from the lecture notes.
+		</p>
+		
+		</div>
+		
+        <hr width=70%>
+
+		<div class="parblock">
+        
+		<p>
+			Lectures will use the blackboard, and occasionally slides. 
+            Please bring your copy of notes to lectures, for reference and annotation.		
+		</p>
+		<p>
+			<a href="notes_1.pdf">Lecture notes (part 1)</a>, also containing exercises and solutions.<br>
+			<a href="notes_2.pdf">Lecture notes (part 2)</a>, also containing exercises and solutions.<br>
+			<a href="html/Introduction.html", target="_blank">Web-page version of lecture notes (part 1)</a>, with identical content to the pdf.<br>
+			<a href="html/The-transition-continuous-time.html">Web-page version of lectures notes (part 2)</a>, with identical content to the pdf.<br>
+			<!--Important note for 2022/23: due to industrial action, greyed out segments (see the pdf) will not be lectured, and will not be examinable.<br>-->
+			
+        </p>
+
+		<!--<p>
+			<a href="typos.html"> Typos </a> that have been found and fixed.
+		</p>-->
+		
+		<p>
+			<a href="assignment_1.pdf">Assignment 1</a>,  <a href="assignment_1_solutions.pdf">Solutions</a><br>  
+            <a href="assignment_2.pdf">Assignment 2</a>,   <a href="assignment_2_solutions.pdf">Solutions</a><br> 
+            <a href="assignment_3.pdf">Assignment 3</a>,   <a href="assignment_3_solutions.pdf">Solutions</a><br>   
+            <a href="assignment_4.pdf">Assignment 4</a>,   <a href="assignment_4_solutions.pdf">Solutions</a><br>            
+            <a href="assignment_5.pdf">Assignment 5</a>,   <!--<a href="assignment_5_solutions.pdf">Solutions</a><br> -->
+        </p>
+
+		</div>
+		
+        <hr width=70%>
+
+		<div class="parblock">
+		
+		<p>
+			<p>
+			<a href="formula_sheet.pdf"> Formula sheet</a>, available in the exam, also appears within the appendices of the lecture notes.
+			</p>
+			
+			<b> MAS352 assessment: </b> <br>
+			The course is assessed via a single exam, in the summer sitting. <br>
+			<a href="https://drive.google.com/drive/folders/1H1feW5Me_5QSMB3TBNuK9iJp3ao6uF1K?usp=share_link" target="_blank">Past exam papers</a> and solutions for MAS352.<br> 
+			<p>
+
+			<p>			
+			The exam lasts 3 hours, and the rubric reads:<br>
+			<i>
+				"Candidates should attempt ALL questions. 
+				The maximum marks for the various parts of the questions are indicated. 
+				The paper will be marked out of 85."
+			</i>
+			</p>
+			
+			<b> MAS61023 assessment: </b> <br>
+			There will be an online test, to be completed during January [exact dates TBA] (<i>not</i> part of the formally scheduled January exam period), worth 15% of the final mark.<br>
+			The remaining 85% comes from a single exam in the summer sitting. <br>			
+			<br>
+			<a href="https://drive.google.com/drive/folders/1xuCePbD_0iRzIXDU6XpWUh4-hmVukK5t?usp=share_link" target="_blank">Past (summer) exam papers</a> and solutions for MAS61023.<br>
+			Prior to 2023/24, MAS61023 was known as MAS452 and MAS6052. <br>
+			The new course contains some sections on random walks and related topics that were not previously included.<br>		
+
+			<p>			
+			The summer exam lasts 3 hours, and the rubric reads:<br>
+			<i>
+				"Candidates should attempt ALL questions. 
+				The maximum marks for the various parts of the questions are indicated. 
+				The paper will be marked out of 85."
+			</i>
+		</p>
+
+        <hr width=70%>
+
+        <p>
+			First/second year probability and analysis <a href="notes_0.pdf">revision notes</a>.<br>
+			<a href="https://vle.shef.ac.uk/ultra/courses/_109612_1/cl/outline" target="_blank">VLE pages (Blackboard)</a>
+		</p>
+		
+		</div>
+               
+    </body>
+</html>